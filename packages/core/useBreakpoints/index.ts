--- conflicted
+++ resolved
@@ -27,15 +27,12 @@
  *
  * @see https://vueuse.org/useBreakpoints
  */
-<<<<<<< HEAD
-export function useBreakpoints<K extends string>(breakpoints: Breakpoints<K>, options: UseBreakpointsOptions = {}) {
-  function getValue(k: K, delta?: number) {
-    let v = toValue(breakpoints[k])
-=======
-export function useBreakpoints<K extends string>(breakpoints: Breakpoints<K>, options: ConfigurableWindow = {}) {
+export function useBreakpoints<K extends string>(
+  breakpoints: Breakpoints<K>,
+  options: UseBreakpointsOptions = {},
+) {
   function getValue(k: MaybeRefOrGetter<K>, delta?: number) {
     let v = toValue(breakpoints[toValue(k)])
->>>>>>> 9b8ed55f
 
     if (delta != null)
       v = increaseWithUnit(v, delta)
@@ -58,7 +55,7 @@
     return useMediaQuery(() => `(min-width: ${getValue(k)})`, options)
   }
 
-  const smallerOrEqual = (k: K) => {
+  const smallerOrEqual = (k: MaybeRefOrGetter<K>) => {
     return useMediaQuery(() => `(max-width: ${getValue(k)})`, options)
   }
 
@@ -75,29 +72,15 @@
     }, {} as Record<K, Ref<boolean>>)
 
   return Object.assign(shortcutMethods, {
-<<<<<<< HEAD
     greaterOrEqual,
     smallerOrEqual,
-    greater(k: K) {
-      return useMediaQuery(() => `(min-width: ${getValue(k, 0.1)})`, options)
-    },
-    smaller(k: K) {
-      return useMediaQuery(() => `(max-width: ${getValue(k, -0.1)})`, options)
-    },
-    between(a: K, b: K) {
-=======
     greater(k: MaybeRefOrGetter<K>) {
       return useMediaQuery(() => `(min-width: ${getValue(k, 0.1)})`, options)
     },
-    greaterOrEqual,
     smaller(k: MaybeRefOrGetter<K>) {
       return useMediaQuery(() => `(max-width: ${getValue(k, -0.1)})`, options)
     },
-    smallerOrEqual(k: MaybeRefOrGetter<K>) {
-      return useMediaQuery(() => `(max-width: ${getValue(k)})`, options)
-    },
     between(a: MaybeRefOrGetter<K>, b: MaybeRefOrGetter<K>) {
->>>>>>> 9b8ed55f
       return useMediaQuery(() => `(min-width: ${getValue(a)}) and (max-width: ${getValue(b, -0.1)})`, options)
     },
     isGreater(k: MaybeRefOrGetter<K>) {
@@ -123,15 +106,15 @@
 }
 
 export type UseBreakpointsReturn<K extends string = string> = {
-  greater: (k: K) => ComputedRef<boolean>
-  greaterOrEqual: (k: K) => ComputedRef<boolean>
-  smaller: (k: K) => ComputedRef<boolean>
-  smallerOrEqual: (k: K) => ComputedRef<boolean>
-  between: (a: K, b: K) => ComputedRef<boolean>
-  isGreater: (k: K) => boolean
-  isGreaterOrEqual: (k: K) => boolean
-  isSmaller: (k: K) => boolean
-  isSmallerOrEqual: (k: K) => boolean
-  isInBetween: (a: K, b: K) => boolean
+  greater: (k: MaybeRefOrGetter<K>) => ComputedRef<boolean>
+  greaterOrEqual: (k: MaybeRefOrGetter<K>) => ComputedRef<boolean>
+  smaller: (k: MaybeRefOrGetter<K>) => ComputedRef<boolean>
+  smallerOrEqual: (k: MaybeRefOrGetter<K>) => ComputedRef<boolean>
+  between: (a: MaybeRefOrGetter<K>, b: MaybeRefOrGetter<K>) => ComputedRef<boolean>
+  isGreater: (k: MaybeRefOrGetter<K>) => boolean
+  isGreaterOrEqual: (k: MaybeRefOrGetter<K>) => boolean
+  isSmaller: (k: MaybeRefOrGetter<K>) => boolean
+  isSmallerOrEqual: (k: MaybeRefOrGetter<K>) => boolean
+  isInBetween: (a: MaybeRefOrGetter<K>, b: MaybeRefOrGetter<K>) => boolean
   current: () => ComputedRef<string[]>
 } & Record<K, ComputedRef<boolean>>